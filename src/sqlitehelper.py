import datetime
import sqlite3
import logging

# Configure logging
logging.basicConfig(format='%(asctime)s - %(filename)s:%(lineno)d - %(message)s', level=logging.INFO)

class SQLiteHelper:
    def __init__(self, db_name):
        self.db_name = db_name
        self.connect()
        self.create_table("node_database", "key INTEGER PRIMARY KEY, num TEXT, id TEXT, shortname TEXT, longname TEXT, macaddr TEXT, hwModel TEXT, lastHeard TEXT, batteryLevel TEXT, voltage TEXT, channelUtilization TEXT, airUtilTx TEXT, uptimeSeconds TEXT, nodeOfInterest BOOLEAN, aircraft BOOLEAN, created_at TEXT, updated_at TEXT")
        self.create_table("packet_database", "key INTEGER PRIMARY KEY, packet_type TEXT, created_at TEXT, updated_at TEXT, from_node TEXT, to_node TEXT, decoded TEXT, channel TEXT")
        self.create_table("position_database", "key INTEGER PRIMARY KEY, created_at TEXT, updated_at TEXT, node_id TEXT, latitudeI TEXT, longitudeI TEXT, altitude TEXT, time TEXT, latitude TEXT, longitude TEXT")
        self.create_table("weather_report_database", "key INTEGER PRIMARY KEY, created_at TEXT, updated_at TEXT, short_report TEXT, long_report TEXT")
<<<<<<< HEAD
        self.create_table("traceroute_database", "key INTEGER PRIMARY KEY, created_at TEXT, updated_at TEXT, originator_node TEXT, destination_node TEXT, route_to TEXT, route_back TEXT, snr_to TEXT, snr_back TEXT, hop_count INTEGER")
        self.create_table("node_connections", "key INTEGER PRIMARY KEY, created_at TEXT, updated_at TEXT, node1 TEXT, node2 TEXT, connection_type TEXT, snr REAL, last_seen TEXT, hop_count INTEGER") 
=======
        # TODO Create traceroute table. 
>>>>>>> f4d45397

    def connect(self):
        """
        Check if the SQLite database exists and connect to it.
        """
        try:
            logging.info(f"Connecting to {self.db_name}")
            self.conn = sqlite3.connect(self.db_name, check_same_thread=False)
            logging.info(f"Connected to SQLite database: {self.db_name}")
        except sqlite3.Error as e:
            logging.error(f"Error connecting to SQLite database: {e}")
            with open("/data/test.txt", "w") as f: #TODO remove
                f.write(f"{datetime.datetime.now()}\n")

    def add_or_update_node(self, node):
        """
        Add or update a node in the database.

        Args:
            node (dict): The node data.

        Returns:
            bool: True if the node is new, False if it was updated.
        """
        #logging.info(f"Adding or updating node: {node['user']['shortName']}")
        new = False
        num = node["num"]
        if "user" not in node:
            logging.error(f"Node {num} does not have user data")
            return

        else: 
            if "id" in node["user"]:
                node_id = node["user"]["id"]
            else:
                node_id = ""
            if "shortName" in node["user"]:
                shortname = node["user"]["shortName"]
            else:
                shortname = ""
            if "longName" in node["user"]:
                longname = node["user"]["longName"]
            else:
                longname = ""
            if "macaddr" in node["user"]:
                macaddr = node["user"]["macaddr"]
            else:
                macaddr = ""
            if "hwModel" in node["user"]:
                hwModel = node["user"]["hwModel"]
            else:
                hwModel = ""
    
        if "lastHeard" in node:
            lastHeard = node["lastHeard"] 
            #logging.info(f"Node {num} last heard: {lastHeard}") 
        else:
            lastHeard = ""

        # Default values for device metrics
        battery = ""
        voltage = ""
        channelUtilization = "" 
        airUtilTx = ""
        uptimeSeconds = ""
        if "deviceMetrics" in node:
            #logging.info(f"Node {num} has device metrics data")
            if "batteryLevel" in node["deviceMetrics"]:
                #logging.info(f"Node {num} battery: {battery}")
                battery = node["deviceMetrics"]["batteryLevel"]
            else:
                logging.info(f"Node {num} does not have battery level data")
                battery = ""
            
            if "voltage" in node["deviceMetrics"]:
                #logging.info(f"Node {num} has voltage data")
                voltage = node["deviceMetrics"]["voltage"]
            else:
                logging.info(f"Node {num} does not have voltage data")
                voltage = ""
            if "channelUtilization" in node["deviceMetrics"]:
                channelUtilization = node["deviceMetrics"]["channelUtilization"]
            else:
                logging.info(f"Node {num} does not have channel utilization data")
                channelUtilization = ""
            if "airUtilTx" in node["deviceMetrics"]:
                # logging.info(f"Node {num} has air utilization TX data")
                airUtilTx = node["deviceMetrics"]["airUtilTx"]
            else:
                logging.info(f"Node {num} does not have air utilization TX data")
                airUtilTx = ""
            if "uptimeSeconds" in node["deviceMetrics"]:
                # logging.info(f"Node {num} has uptime seconds data")
                uptimeSeconds = node["deviceMetrics"]["uptimeSeconds"]
            else:
                logging.info(f"Node {num} does not have uptime seconds data")
                uptimeSeconds = ""

        # Check if the node already exists in the database
        query = "SELECT * FROM node_database WHERE id = ?"
        cursor = self.conn.execute(query, (node_id,))
        result = cursor.fetchone()
        now = datetime.datetime.now()
        log_string = ""

        # Check if node shortname or longname has changed
        if result:
            existing_shortname = result[3]
            existing_longname = result[4]
            if shortname != existing_shortname or longname != existing_longname:
                logging.info(f"Node {node_id} shortname or longname has changed: {existing_shortname} -> {shortname}, {existing_longname} -> {longname}")
                

        # Node exists, update it
        if result: 
            new = False
            updated_at = now.strftime("%Y-%m-%d %H:%M:%S")
            log_string = f"Updating Existing Node {node_id} - {shortname} - {longname} - {macaddr} - {hwModel} - {lastHeard} - {battery} - {voltage} - {channelUtilization} - {airUtilTx} - {uptimeSeconds} - {updated_at}"
            query = "UPDATE node_database SET shortname = ?, longname = ?, macaddr = ?, hwModel = ?, lastHeard = ?, batteryLevel = ?, voltage = ?, channelUtilization = ?, airUtilTx = ?, uptimeSeconds = ?, updated_at = ? WHERE id = ?"
            self.conn.execute(query, (shortname, longname, macaddr, hwModel, lastHeard, battery, voltage, channelUtilization, airUtilTx, uptimeSeconds, updated_at, node_id))
        
        # Node does not exist, insert it
        else:
            new = True
            created_at = now.strftime("%Y-%m-%d %H:%M:%S")
            updated_at = now.strftime("%Y-%m-%d %H:%M:%S")
            nodeOfInterest = False
            aircraft = False
            log_string = f"Adding New Node {node_id} - {shortname} - {longname} - {macaddr} - {hwModel} - {lastHeard} - {battery} - {voltage} - {channelUtilization} - {airUtilTx} - {uptimeSeconds} - {created_at}"
            query = "INSERT INTO node_database (num, id, shortname, longname, macaddr, hwModel, lastHeard, batteryLevel, voltage, channelUtilization, airUtilTx, uptimeSeconds, nodeOfInterest, aircraft, created_at, updated_at) VALUES (?, ?, ?, ?, ?, ?, ?, ?, ?, ?, ?, ?, ?, ?, ?, ?)"
            self.conn.execute(query, (num, node_id, shortname, longname, macaddr, hwModel, lastHeard, battery, voltage, channelUtilization, airUtilTx, uptimeSeconds, nodeOfInterest, aircraft, created_at, updated_at))
        self.conn.commit()
        #logging.info(log_string)
        return new
    
    def is_new_node(self, node):
        """
        Check if a node is new (not present in the database).

        Args:
            node (dict): The node data.

        Returns:
            bool: True if the node is new, False otherwise.
        """
        query = "SELECT * FROM node_database WHERE id = ?"
        cursor = self.conn.execute(query, (node["user"]["id"],))
        result = cursor.fetchone()
        if result:
            return False
        else:
            logging.info(f"Node {node['user']['id']} is new and will be added to the database")
            return True
    
    def is_name_change(self, node):
        """
        Check if the node's shortname or longname has changed.

        Args:
            node (dict): The node data.

        Returns:
            bool: True if the name has changed, False otherwise.
        """
        query = "SELECT shortname, longname FROM node_database WHERE id = ?"
        cursor = self.conn.execute(query, (node["user"]["id"],))
        result = cursor.fetchone()
        name_change_list = [False, "", ""]
        if result:
            existing_shortname, existing_longname = result
            if existing_shortname != node["user"]["shortName"] or existing_longname != node["user"]["longName"]:
                name_change_list = [True, existing_shortname, existing_longname]
        return name_change_list
   
    def remove_node(self, node):
        """
        Remove a node from the database.

        Args:
            node (dict): The node data.
        """
        node_id = node["user"]["id"]
        query = "DELETE FROM node_database WHERE id = ?"
        self.conn.execute(query, (node_id,))
        self.conn.commit()
        logging.info(f"Node {node_id} removed")

    def is_node_of_interest(self, node):
        """
        Check if a node is of interest.

        Args:
            node (dict): The node data.

        Returns:
            bool: True if the node is of interest, False otherwise.
        """
        query = "SELECT nodeOfInterest FROM node_database WHERE id = ?"
        cursor = self.conn.execute(query, (node["user"]["id"],))
        result = cursor.fetchone()
        if result:
            return result[0]
        return False

    def set_node_of_interest(self, node, node_of_interest):
        """
        Set a node as of interest.

        Args:
            node (dict): The node data.
            node_of_interest (bool): True to set the node as of interest, False otherwise.
        """
        query = "UPDATE node_database SET nodeOfInterest = ? WHERE id = ?"
        self.conn.execute(query, (node_of_interest, node["user"]["id"]))
        self.conn.commit()
        logging.info(f"Node {node['user']['id']} is set as node of interest: {node_of_interest}")

    def is_aircraft(self, node):
        """
        Check if a node is an aircraft.

        Args:
            node (dict): The node data.

        Returns:
            bool: True if the node is an aircraft, False otherwise.
        """
        query = "SELECT aircraft FROM node_database WHERE id = ?"
        cursor = self.conn.execute(query, (node["user"]["id"],))
        result = cursor.fetchone()
        if result:
            return result[0]
        return False

    def set_aircraft(self, node, aircraft):
        """
        Set a node as an aircraft.

        Args:
            node (dict): The node data.
            aircraft (bool): True to set the node as an aircraft, False otherwise.
        """
        query = "UPDATE node_database SET aircraft = ? WHERE id = ?"
        self.conn.execute(query, (aircraft, node["user"]["id"]))
        self.conn.commit()
        logging.info(f"Node {node['user']['id']} is set as aircraft: {aircraft}")

    def create_table(self, table_name, columns):
        """
        Create a new table in the database.

        Args:
            table_name (str): The name of the table.
            columns (str): The columns of the table.
        """
        query = f"CREATE TABLE IF NOT EXISTS {table_name} ({columns})"
        self.conn.execute(query)

    def insert_data(self, table_name, data):
        """
        Insert data into a table.

        Args:
            table_name (str): The name of the table.
            data (tuple): The data to insert.
        """
        logging.info(f"Inserting data into {table_name} table: {data}")
        placeholders = ', '.join(['?' for _ in range(len(data))])
        query = f"INSERT INTO {table_name} VALUES ({placeholders})"
        self.conn.execute(query, data)
        self.conn.commit()

    def update_data(self, table_name, column, value, condition):
        """
        Update data in a table.

        Args:
            table_name (str): The name of the table.
            column (str): The column to update.
            value (str): The new value.
            condition (str): The condition to match.
        """
        query = f"UPDATE {table_name} SET {column} = ? WHERE {condition}"
        self.conn.execute(query, (value,))
        self.conn.commit()

    def query_data(self, table_name, columns, condition=None):
        """
        Query data from a table.

        Args:
            table_name (str): The name of the table.
            columns (str): The columns to query.
            condition (str, optional): The condition to match. Defaults to None.

        Returns:
            list: The queried data.
        """
        query = f"SELECT {columns} FROM {table_name}"
        if condition:
            query += f" WHERE {condition}"
        cursor = self.conn.execute(query)
        return cursor.fetchall()
    
    def write_weather_report(self, long_report, short_report):
        """
        Write a weather report to the database.

        Args:
            short_report (str): The short weather report.
            long_report (str): The long weather report.
        """
        now = datetime.datetime.now()
        created_at = now.strftime("%Y-%m-%d %H:%M:%S")
        updated_at = created_at
        query = "INSERT INTO weather_report_database (created_at, updated_at, short_report, long_report) VALUES (?, ?, ?, ?)"
        self.conn.execute(query, (created_at, updated_at, short_report, long_report))
        self.conn.commit()
        logging.info(f"Weather report added: {short_report}")
    
    def get_last_weather_report(self):
        """
        Get the last weather report from the database.
<<<<<<< HEAD

        Returns:
            tuple: The last weather report (created_at, short_report, long_report).
        """
        query = "SELECT created_at, short_report, long_report FROM weather_report_database ORDER BY created_at DESC LIMIT 1"
        cursor = self.conn.execute(query)
        result = cursor.fetchone()
        if result:
            return result
        else:
            logging.info("No weather reports found")
            return None
    
    def get_last_weather_report_time(self):
        """
        Get the time of the last weather report from the database.

        Returns:
            str: The time of the last weather report in 'YYYY-MM-DD HH:MM:SS' format.
        """
        query = "SELECT created_at FROM weather_report_database ORDER BY created_at DESC LIMIT 1"
        cursor = self.conn.execute(query)
        result = cursor.fetchone()
        if result:
            logging.info(f"Last weather report time: {result[0]}")
            return result[0]
        else:
            logging.info("No weather reports found")
            return None

    def store_traceroute(self, originator_node, destination_node, route_to, route_back, snr_to, snr_back):
        """
        Store traceroute data in the database.
        
        Args:
            originator_node (str): Short name of the node that initiated the trace
            destination_node (str): Short name of the destination node
            route_to (list): List of node short names in the route to destination
            route_back (list): List of node short names in the route back
            snr_to (list): List of SNR values for route to destination
            snr_back (list): List of SNR values for route back
        """
        try:
            route_to_str = " -> ".join([node.get('user', {}).get('shortName', str(node)) if isinstance(node, dict) else str(node) for node in route_to])
            route_back_str = " -> ".join([node.get('user', {}).get('shortName', str(node)) if isinstance(node, dict) else str(node) for node in route_back])
            snr_to_str = ",".join([str(snr) for snr in snr_to])
            snr_back_str = ",".join([str(snr) for snr in snr_back])
            hop_count = len(route_to) + len(route_back) - 1  # Subtract 1 to avoid double counting the destination/originator
            
            now = datetime.datetime.now().strftime('%Y-%m-%d %H:%M:%S')
            
            self.insert_data("traceroute_database", (
                None,  # key (auto-increment)
                now,   # created_at
                now,   # updated_at
                originator_node,
                destination_node,
                route_to_str,
                route_back_str,
                snr_to_str,
                snr_back_str,
                hop_count
            ))
            
            logging.info(f"Stored traceroute from {originator_node} to {destination_node} with {hop_count} hops")
            
        except Exception as e:
            logging.error(f"Error storing traceroute data: {e}")

    def update_node_connections(self, route_to, route_back, snr_to, snr_back):
        """
        Update node connections based on traceroute data.
        
        Args:
            route_to (list): List of nodes in the route to destination
            route_back (list): List of nodes in the route back
            snr_to (list): List of SNR values for route to destination
            snr_back (list): List of SNR values for route back
        """
        try:
            now = datetime.datetime.now().strftime('%Y-%m-%d %H:%M:%S')
            
            # Process route_to connections
            for i in range(len(route_to) - 1):
                node1 = route_to[i]
                node2 = route_to[i + 1]
                
                node1_name = node1.get('user', {}).get('shortName', str(node1)) if isinstance(node1, dict) else str(node1)
                node2_name = node2.get('user', {}).get('shortName', str(node2)) if isinstance(node2, dict) else str(node2)
                
                snr_value = snr_to[i] if i < len(snr_to) else None
                hop_count = i + 1
                
                self._upsert_connection(node1_name, node2_name, "traceroute_to", snr_value, now, hop_count)
            
            # Process route_back connections  
            for i in range(len(route_back) - 1):
                node1 = route_back[i]
                node2 = route_back[i + 1]
                
                node1_name = node1.get('user', {}).get('shortName', str(node1)) if isinstance(node1, dict) else str(node1)
                node2_name = node2.get('user', {}).get('shortName', str(node2)) if isinstance(node2, dict) else str(node2)
                
                snr_value = snr_back[i] if i < len(snr_back) else None
                hop_count = i + 1
                
                self._upsert_connection(node1_name, node2_name, "traceroute_back", snr_value, now, hop_count)
                
            logging.info(f"Updated node connections from traceroute data")
            
        except Exception as e:
            logging.error(f"Error updating node connections: {e}")

    def _upsert_connection(self, node1, node2, connection_type, snr, timestamp, hop_count):
        """
        Insert or update a node connection record.
        
        Args:
            node1 (str): First node short name
            node2 (str): Second node short name
            connection_type (str): Type of connection (traceroute_to, traceroute_back, etc.)
            snr (float): Signal-to-noise ratio
            timestamp (str): Timestamp of the connection
            hop_count (int): Number of hops in this connection
        """
        try:
            # Check if connection already exists
            existing = self.query_data("node_connections", "*", f"node1 = '{node1}' AND node2 = '{node2}' AND connection_type = '{connection_type}'")
            
            if existing:
                # Update existing connection
                self.update_data("node_connections", 
                               f"snr = {snr}, last_seen = '{timestamp}', hop_count = {hop_count}, updated_at = '{timestamp}'",
                               f"node1 = '{node1}' AND node2 = '{node2}' AND connection_type = '{connection_type}'")
            else:
                # Insert new connection
                self.insert_data("node_connections", (
                    None,  # key (auto-increment)
                    timestamp,  # created_at
                    timestamp,  # updated_at
                    node1,
                    node2,
                    connection_type,
                    snr,
                    timestamp,  # last_seen
                    hop_count
                ))
                
        except Exception as e:
            logging.error(f"Error upserting connection between {node1} and {node2}: {e}")

    def get_node_connections(self, node_name=None):
        """
        Get node connections from the database.
        
        Args:
            node_name (str, optional): If provided, get connections for this specific node
            
        Returns:
            list: List of connection records
        """
        try:
            if node_name:
                return self.query_data("node_connections", "*", f"node1 = '{node_name}' OR node2 = '{node_name}'")
            else:
                return self.query_data("node_connections", "*")
        except Exception as e:
            logging.error(f"Error getting node connections: {e}")
            return []

    def get_recent_traceroutes(self, limit=10):
        """
        Get recent traceroute records from the database.
        
        Args:
            limit (int): Maximum number of records to return
            
        Returns:
            list: List of traceroute records
        """
        try:
            return self.query_data("traceroute_database", "*", "", f"ORDER BY created_at DESC LIMIT {limit}")
        except Exception as e:
            logging.error(f"Error getting recent traceroutes: {e}")
            return []

    def get_network_topology(self):
        """
        Get network topology information based on traceroute data.
        
        Returns:
            dict: Network topology with nodes and connections
        """
        try:
            connections = self.get_node_connections()
            nodes = set()
            edges = []
            
            for conn in connections:
                node1 = conn[3]  # node1 column
                node2 = conn[4]  # node2 column
                snr = conn[6]    # snr column
                connection_type = conn[5]  # connection_type column
                last_seen = conn[7]  # last_seen column
                
                nodes.add(node1)
                nodes.add(node2)
                edges.append({
                    'from': node1,
                    'to': node2,
                    'snr': snr,
                    'type': connection_type,
                    'last_seen': last_seen
                })
            
            return {
                'nodes': list(nodes),
                'connections': edges,
                'total_nodes': len(nodes),
                'total_connections': len(edges)
            }
            
        except Exception as e:
            logging.error(f"Error getting network topology: {e}")
            return {'nodes': [], 'connections': [], 'total_nodes': 0, 'total_connections': 0}

    def get_node_connectivity_stats(self, node_name):
        """
        Get connectivity statistics for a specific node.
        
        Args:
            node_name (str): Short name of the node
            
        Returns:
            dict: Connectivity statistics
        """
        try:
            connections = self.get_node_connections(node_name)
            
            direct_connections = set()
            avg_snr = 0
            total_snr_values = 0
            recent_activity = None
            
            for conn in connections:
                other_node = conn[4] if conn[3] == node_name else conn[3]  # Get the other node
                direct_connections.add(other_node)
                
                if conn[6] is not None:  # SNR value
                    avg_snr += float(conn[6])
                    total_snr_values += 1
                
                # Track most recent activity
                if recent_activity is None or conn[7] > recent_activity:
                    recent_activity = conn[7]
            
            avg_snr = avg_snr / total_snr_values if total_snr_values > 0 else 0
            
            return {
                'node_name': node_name,
                'direct_connections': list(direct_connections),
                'connection_count': len(direct_connections),
                'average_snr': round(avg_snr, 2),
                'last_activity': recent_activity
            }
            
        except Exception as e:
            logging.error(f"Error getting connectivity stats for {node_name}: {e}")
            return {
                'node_name': node_name,
                'direct_connections': [],
                'connection_count': 0,
                'average_snr': 0,
                'last_activity': None
            }
=======

        Returns:
            tuple: The last weather report (created_at, short_report, long_report).
        """
        query = "SELECT created_at, short_report, long_report FROM weather_report_database ORDER BY created_at DESC LIMIT 1"
        cursor = self.conn.execute(query)
        result = cursor.fetchone()
        if result:
            return result
        else:
            logging.info("No weather reports found")
            return None
    
    def get_last_weather_report_time(self):
        """
        Get the time of the last weather report from the database.

        Returns:
            str: The time of the last weather report in 'YYYY-MM-DD HH:MM:SS' format.
        """
        query = "SELECT created_at FROM weather_report_database ORDER BY created_at DESC LIMIT 1"
        cursor = self.conn.execute(query)
        result = cursor.fetchone()
        if result:
            logging.info(f"Last weather report time: {result[0]}")
            return result[0]
        else:
            logging.info("No weather reports found")
            return None
>>>>>>> f4d45397

    def close(self):
        """
        Close the database connection.
        """
        self.conn.close()

    def get_nodes_of_interest(self):
        """
        Get all nodes of interest from the node database.

        Returns:
            list: A list of short names of nodes of interest.
        """
        logging.info("Getting nodes of interest")
        nodes_of_interest = []
        query = "SELECT shortname FROM node_database WHERE nodeOfInterest = 1"
        cursor = self.conn.execute(query)
        results = cursor.fetchall()
        for result in results:
            nodes_of_interest.append(result[0])
        return nodes_of_interest

    def get_aircraft_nodes(self):
        """
        Get all aircraft from the node database.

        Returns:
            list: A list of short names of aircraft nodes.
        """
        aircraft = []
        query = "SELECT shortname FROM node_database WHERE aircraft = 1"
        cursor = self.conn.execute(query)
        results = cursor.fetchall()
        for result in results:
            aircraft.append(result[0])
        return aircraft

# Example usage
if __name__ == "__main__":
    # Create an instance of SQLiteHelper
    db_helper = SQLiteHelper("my_database.db")

    # Connect to the database
    db_helper.connect()

    # Create a table for node database
    db_helper.create_table("node_database", "id INTEGER PRIMARY KEY, name TEXT, status TEXT")

    # Insert data into the node database table
    db_helper.insert_data("node_database", (1, "Node 1", "Active"))
    db_helper.insert_data("node_database", (2, "Node 2", "Inactive"))

    # Update the status of a node
    db_helper.update_data("node_database", "status", "Active", "id = 2")

    # Query all nodes from the node database table
    nodes = db_helper.query_data("node_database", "*")
    print(nodes)

    # Close the database connection
    db_helper.close()<|MERGE_RESOLUTION|>--- conflicted
+++ resolved
@@ -13,12 +13,9 @@
         self.create_table("packet_database", "key INTEGER PRIMARY KEY, packet_type TEXT, created_at TEXT, updated_at TEXT, from_node TEXT, to_node TEXT, decoded TEXT, channel TEXT")
         self.create_table("position_database", "key INTEGER PRIMARY KEY, created_at TEXT, updated_at TEXT, node_id TEXT, latitudeI TEXT, longitudeI TEXT, altitude TEXT, time TEXT, latitude TEXT, longitude TEXT")
         self.create_table("weather_report_database", "key INTEGER PRIMARY KEY, created_at TEXT, updated_at TEXT, short_report TEXT, long_report TEXT")
-<<<<<<< HEAD
         self.create_table("traceroute_database", "key INTEGER PRIMARY KEY, created_at TEXT, updated_at TEXT, originator_node TEXT, destination_node TEXT, route_to TEXT, route_back TEXT, snr_to TEXT, snr_back TEXT, hop_count INTEGER")
         self.create_table("node_connections", "key INTEGER PRIMARY KEY, created_at TEXT, updated_at TEXT, node1 TEXT, node2 TEXT, connection_type TEXT, snr REAL, last_seen TEXT, hop_count INTEGER") 
-=======
-        # TODO Create traceroute table. 
->>>>>>> f4d45397
+
 
     def connect(self):
         """
@@ -342,7 +339,6 @@
     def get_last_weather_report(self):
         """
         Get the last weather report from the database.
-<<<<<<< HEAD
 
         Returns:
             tuple: The last weather report (created_at, short_report, long_report).
@@ -618,37 +614,6 @@
                 'average_snr': 0,
                 'last_activity': None
             }
-=======
-
-        Returns:
-            tuple: The last weather report (created_at, short_report, long_report).
-        """
-        query = "SELECT created_at, short_report, long_report FROM weather_report_database ORDER BY created_at DESC LIMIT 1"
-        cursor = self.conn.execute(query)
-        result = cursor.fetchone()
-        if result:
-            return result
-        else:
-            logging.info("No weather reports found")
-            return None
-    
-    def get_last_weather_report_time(self):
-        """
-        Get the time of the last weather report from the database.
-
-        Returns:
-            str: The time of the last weather report in 'YYYY-MM-DD HH:MM:SS' format.
-        """
-        query = "SELECT created_at FROM weather_report_database ORDER BY created_at DESC LIMIT 1"
-        cursor = self.conn.execute(query)
-        result = cursor.fetchone()
-        if result:
-            logging.info(f"Last weather report time: {result[0]}")
-            return result[0]
-        else:
-            logging.info("No weather reports found")
-            return None
->>>>>>> f4d45397
 
     def close(self):
         """

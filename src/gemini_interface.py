--- conflicted
+++ resolved
@@ -11,26 +11,18 @@
             logging.error("GEMINI_API_KEY environment variable not set")
             raise ValueError("GEMINI_API_KEY environment variable not set")
         self.location = location
-<<<<<<< HEAD
         self.max_message_length = 200  # Maximum message length for transmission
         self.max_output_tokens = 70  # Maximum output tokens for responses
-=======
->>>>>>> f4d45397
         self.update_base_system_instruction()
         self.gemini_client = genai.Client(api_key=self.gemini_api_key)
         self.public_chat = self._create_public_chat()
         self.admin_chat = self._create_admin_chat()
         self.private_chats: Dict[str, any] = {}  # Dictionary to store private chats
 
-<<<<<<< HEAD
-
-=======
->>>>>>> f4d45397
     def update_base_system_instruction(self):
         """Update the base system instruction with the current location"""
         self.base_system_instruction = (
             "You are an AI named DPMM (Don't Panic Mesh Monitor). "
-<<<<<<< HEAD
             "You are a knowledgeable and professional radio enthusiast. "
             f"You are currently located in {self.location}. "
             "Don't ever say 'Roger That'. "
@@ -40,17 +32,6 @@
             "Don't create links or URLs that weren't already provided to you in the message. "
             "If including links, ensure they are complete and functional. Never create shortened links or URLs. Do wrap them in quotes if they are not already wrapped to ensure they are treated as a single link. "
             f"All responses must be less than {self.max_message_length} characters or they will not be transmitted or received."
-=======
-            "You are a knowledgeable and professional radio enthusiast with a background in the United States Navy "
-            "where you were trained in proper radio etiquette. You were an Eagle Scout."
-            f"You are currently located in {self.location}. "
-            "Don't talk directly about your military background or time in Scouting. "
-            "Don't ever say 'Roger That'. "
-            "You will be given messages to transmit on a mesh network. Send them as if they were from you."
-            #"Modified messages should maintain the original content and intent, but include your own personal touch. "
-            "All responses must only include the finalized message, ready for broadcast. "
-            "All responses must be less than 450 characters or they will not be transmitted or received."
->>>>>>> f4d45397
         )
     
 
@@ -73,13 +54,10 @@
         """Create a chat for public channel communications"""
         public_instruction = self.base_system_instruction + (
             "You are tasked with monitoring a meshtastic mesh network and responding on a public channel. "
-            "Your messages will be visible to all nodes in the network."
-<<<<<<< HEAD
+
             "Do NOT respond as if you are talking to me. ONLY provide the rephrased message. "
             "Do not label responses with 'Public Channel' or similar tags."
-=======
-            "Do NOT respond as if you are talking to me. ONLY provide the rephrased message."
->>>>>>> f4d45397
+
         )
         
         return self.gemini_client.chats.create(
@@ -96,12 +74,9 @@
             "You are tasked with monitoring a meshtastic mesh network and are currently working directly "
             "with administrators on a private admin channel. Be more technical and detailed in your responses "
             "to administrators, as they need accurate information. "
-<<<<<<< HEAD
             "Do NOT respond as if you are talking to me. ONLY provide the rephrased message. "
             "Do not label responses with 'Admin Channel' or similar tags."
-=======
-            "Do NOT respond as if you are talking to me. ONLY provide the rephrased message."
->>>>>>> f4d45397
+
         )
         
         return self.gemini_client.chats.create(
@@ -118,18 +93,11 @@
             logging.info(f"Creating new private chat with {node_short_name}")
             
             private_instruction = self.base_system_instruction + (
-<<<<<<< HEAD
                 f"You are currently in a private encrypted conversation with {node_short_name}. "
                 f"While this is a conversation with a specific node, you may still be asked to forward messages "
                 f"If [Forward Message] is included in the message you should treat it as a request to initiate a conversation with {node_short_name} not a reply. You may modify this message slightly to make it more suitable for the recipient. "
                 f"You may be slightly more casual in your responses, but still maintain professionalism. "
                 "Do not label responses with 'Private Chat' or similar tags."
-=======
-                f" You are currently in a private encrypted conversation with {node_short_name}. "
-                f" While this is a conversation with a specific node, you may still be asked to forward messages "
-                f" If [Forward Message] is included in the message you should treat it as a request to initiate a conversation with {node_short_name} not a reply. You may modify this message slightly to make it more suitable for the recipient. "
-                f" You may be slightly more casual in your responses, but still maintain professionalism. "
->>>>>>> f4d45397
             )
             
             self.private_chats[node_short_name] = self.gemini_client.chats.create(
